---
title: Siri Shortcuts
subtitle: Learn how to expose your Actions as Siri Shortcuts
tags:
    - integration
    - useractivity
    - actions
    - featured
    - siri
---

#### In this article:
{:.no_toc}
* TOC
{:toc}

## Overview

Siri Shortcuts are introduced in iOS 12, with some support on watchOS 5. The term Shortcuts and the app Shortcuts are heavily overloaded and confusing, so it helps to be clear what is meant and what is possible.

1. Your app can expose Siri Shortcuts which iOS will use for prediction of what might be useful and allow users to trigger these same actions again at a later point, using either `NSUserActivity` or a custom `INIntent`. (This is called “donating” shortcuts)
2. Your app can offer a "suggested invocation phrase" so that when the user wants to create a new Siri voice-trigger or your action, there is a relevant phrase to prompt the user
3. Your app can implement a Siri Intents extension that will execute Intent-based shortcuts in the background without running your app, and either speak or show the results to the user, or direct them to open your app to continue the action somehow if there is a reason for this (e.g. high memory requirements)
4. Users can trigger your app's `NSUserActivity` or custom `INIntent`-based shortcut from within a Shortcuts app "shortcut", also known as a workflow, to create their own custom automations. App shortcuts that are not implemented in an Intent extension will open your app mid-workflow, thus terminating the workflow
5. Your app can "donate" specific "relevant shortcuts" that may be shown on the Siri watch face on Apple Watch based on time of day, location or user activity such as working out at the gym

Your app does not need to support all of these possibilities. As of Flint ea-1.0.4, you can easily expose `NSUserActivity`-based actions as shortcuts therefore allowing scenarios (1), (2) and (4). 

Support for Intent-based shortcuts is currently under development.

## Adding support for Siri Shortcuts

The simplest way to add basic support for iOS 12 Siri Shortcuts is to use Flint's [Activities](activities.md) to auto-publish an `NSUserActivity`. All you need to do is supply a suggested invocation phrase. The Action will then become visible to the user in the Siri Shortcuts section of the Settings app. You can also show the “Add Voice Shortcut” UI from your app to let the user create their voice shortcut without leaving your app.

To turn an `Action` that supports activities into an activity that the system can use for Siri prediction and voice shortcuts you need to:

1. Include `.prediction` in your Action’s `activityTypes`
2. Add a value for `suggestedInvocationPhrase` — or set this property on the activity in your Action’s `prepareActivity()` function
3. Optional: show the Add Voice Shortcut UI by calling `addVoiceShortcut(for:presenter:)`

Here’s an example of such an action:

```swift
final class DocumentPresentationModeAction: UIAction {
    typealias InputType = DocumentRef
    typealias PresenterType = DocumentPresenter

    static var description = "Open a document"
    
    /// Include .prediction
    static var activityTypes: Set<ActivityEligibility> = [.handoff, .prediction]
    
    /// Include the explicit String? type here,
    /// not doing so would use the wrong type.
    static let suggestedInvocationPhrase: String? = "Presentation time"
    
    // … the reset of the Action elided
}
```

Next, we’ll look at how to show the UI for adding a voice command for this action.

## Showing the system UI for adding a voice shortcut

<<<<<<< HEAD
Once you have an action with a suggested voice phrase you can add code to your application that will let the user add a voice shortcut directly in your app. Flint will present the system UI to record their custom phrase, using your phrase as inspiration.

You call `addVoiceShortcut` and pass in the input to the action that the shortcut should use (e.g. a specific document) and a `UIViewController` to present the UI:
=======
Once you have an action that has a suggested voice phrase, you can add one line of code to your application that will let the user add a voice shortcut directly in your app, using the system UI to record their custom phrase.

You call the Flint-provided `addVoiceShortcut(for:presenter:)` function on your feature's action and pass in a `UIViewController` to present the UI. So if your feature is called `ProFeatures` and it has an action bound as `showInPresentationMode` you would show the Add Siri Voice Shortcut UI like this:
>>>>>>> 3bcde393

```swift
class YourViewController: UIViewController {
    var currentDocument: DocumentRef?

    func yourAddToSiriButtonTapped(_ sender: Any) {
        // Show the Siri UI for adding a voice shortcut for this specific document
        ProFeatures.showInPresentationMode.addVoiceShortcut(for: currentDocument!, presenter:self)
    }
}
```

This will allow the user to create a shortcut to an `NSUserActivity` that will invoke the action with the `currentDocument` input supplied.

## Next steps

* Add [Analytics](analytics.md) tracking
* Use the [Timeline](timeline.md) to see what is going on in your app when things go wrong
* Start using [Focus](focus.md) to pare down your logging<|MERGE_RESOLUTION|>--- conflicted
+++ resolved
@@ -62,15 +62,11 @@
 
 ## Showing the system UI for adding a voice shortcut
 
-<<<<<<< HEAD
 Once you have an action with a suggested voice phrase you can add code to your application that will let the user add a voice shortcut directly in your app. Flint will present the system UI to record their custom phrase, using your phrase as inspiration.
 
-You call `addVoiceShortcut` and pass in the input to the action that the shortcut should use (e.g. a specific document) and a `UIViewController` to present the UI:
-=======
-Once you have an action that has a suggested voice phrase, you can add one line of code to your application that will let the user add a voice shortcut directly in your app, using the system UI to record their custom phrase.
+You call the Flint-provided `addVoiceShortcut(for:presenter:)` function on your feature's action and pass in the input the action should use with the shortcut and a `UIViewController` to present the UI.
 
-You call the Flint-provided `addVoiceShortcut(for:presenter:)` function on your feature's action and pass in a `UIViewController` to present the UI. So if your feature is called `ProFeatures` and it has an action bound as `showInPresentationMode` you would show the Add Siri Voice Shortcut UI like this:
->>>>>>> 3bcde393
+So if your feature is called `ProFeatures` and it has an action bound as `showInPresentationMode` you would show the Add Siri Voice Shortcut UI like this:
 
 ```swift
 class YourViewController: UIViewController {
